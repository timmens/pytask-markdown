--- conflicted
+++ resolved
@@ -13,64 +13,7 @@
 def pytask_parse_config(config: dict[str, Any]) -> None:
     """Register the markdown marker in the configuration."""
     config["markers"]["markdown"] = "Tasks which render markdown documents."
-<<<<<<< HEAD
-    config["infer_markdown_dependencies"] = _get_first_non_none_value(
-        config_from_file,
-        key="infer_markdown_dependencies",
-        callback=_convert_truthy_or_falsy_to_bool,
-        default=True,
-    )
-    config["markdown_renderer"] = _get_first_non_none_value(
-        config_from_file,
-        key="markdown_renderer",
-        default="marp",
-    )
-
-
-def _convert_truthy_or_falsy_to_bool(x: bool | str | None) -> bool:
-    """Convert truthy or falsy value in .ini to Python boolean."""
-    if x in (True, "True", "true", "1"):
-        out = True
-    elif x in (False, "False", "false", "0"):
-        out = False
-    elif x in (None, "None", "none"):
-        out = None
-    else:
-        raise ValueError(
-            f"Input {x!r} is neither truthy (True, true, 1) or falsy (False, false, 0)."
-        )
-    return out
-
-
-def _get_first_non_none_value(
-    *configs: dict[str, Any],
-    key: str,
-    default: Any | None = None,
-    callback: Callable[..., Any] | None = None,
-) -> Any:
-    """Get the first non-None value for a key from a list of dictionaries.
-
-    This function allows to prioritize information from many configurations by changing
-    the order of the inputs while also providing a default.
-
-    Examples
-    --------
-    >>> _get_first_non_none_value({"a": None}, {"a": 1}, key="a")
-    1
-    >>> _get_first_non_none_value({"a": None}, {"a": None}, key="a", default="default")
-    'default'
-    >>> _get_first_non_none_value({}, {}, key="a", default="default")
-    'default'
-    >>> _get_first_non_none_value({"a": None}, {"a": "b"}, key="a")
-    'b'
-
-    """
-    callback = (lambda x: x) if callback is None else callback  # noqa: E731
-    processed_values = (callback(config.get(key)) for config in configs)
-    return next((value for value in processed_values if value is not None), default)
-=======
     if "markdown_renderer" not in config:
         config["markdown_renderer"] = DEFAULT_RENDERER
     if "infer_markdown_dependencies" not in config:
-        config["infer_markdown_dependencies"] = False
->>>>>>> 96c5df3a
+        config["infer_markdown_dependencies"] = False